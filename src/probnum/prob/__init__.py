"""
Probability and statistics.

This package implements functionality related to probability theory and statistics such as random variables and
distributions. Random variables are the primary in- and outputs of probabilistic numerical methods. A generic signature
of such methods looks like this:

.. highlight:: python
.. code-block:: python

    randvar_out = probnum_method(randvar_in, **kwargs)

"""

from .randomvariable import *
from .distributions import *

# Public classes and functions. Order is reflected in documentation.
<<<<<<< HEAD
__all__ = ["RandomVariable", "RandomProcess", "Distribution", "Dirac", "Normal", "asrandvar"]

# Set correct module paths. Corrects links and module paths in documentation.
RandomVariable.__module__ = "probnum.prob"
RandomProcess.__module__ = "probnum.prob"
=======
__all__ = ["RandomVariable", "Distribution", "Dirac", "Normal", "asrandvar"]

# Set correct module paths (for superclasses).
# Corrects links and module paths in documentation.
RandomVariable.__module__ = "probnum.prob"
>>>>>>> 16c3d85b
Distribution.__module__ = "probnum.prob"<|MERGE_RESOLUTION|>--- conflicted
+++ resolved
@@ -13,20 +13,13 @@
 """
 
 from .randomvariable import *
+from .randomprocess import *
 from .distributions import *
 
 # Public classes and functions. Order is reflected in documentation.
-<<<<<<< HEAD
 __all__ = ["RandomVariable", "RandomProcess", "Distribution", "Dirac", "Normal", "asrandvar"]
 
 # Set correct module paths. Corrects links and module paths in documentation.
 RandomVariable.__module__ = "probnum.prob"
 RandomProcess.__module__ = "probnum.prob"
-=======
-__all__ = ["RandomVariable", "Distribution", "Dirac", "Normal", "asrandvar"]
-
-# Set correct module paths (for superclasses).
-# Corrects links and module paths in documentation.
-RandomVariable.__module__ = "probnum.prob"
->>>>>>> 16c3d85b
 Distribution.__module__ = "probnum.prob"